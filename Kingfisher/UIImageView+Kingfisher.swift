//
//  UIImageView+Kingfisher.swift
//  Kingfisher
//
//  Created by Wei Wang on 15/4/6.
//
//  Copyright (c) 2015 Wei Wang <onevcat@gmail.com>
//
//  Permission is hereby granted, free of charge, to any person obtaining a copy
//  of this software and associated documentation files (the "Software"), to deal
//  in the Software without restriction, including without limitation the rights
//  to use, copy, modify, merge, publish, distribute, sublicense, and/or sell
//  copies of the Software, and to permit persons to whom the Software is
//  furnished to do so, subject to the following conditions:
//
//  The above copyright notice and this permission notice shall be included in
//  all copies or substantial portions of the Software.
//
//  THE SOFTWARE IS PROVIDED "AS IS", WITHOUT WARRANTY OF ANY KIND, EXPRESS OR
//  IMPLIED, INCLUDING BUT NOT LIMITED TO THE WARRANTIES OF MERCHANTABILITY,
//  FITNESS FOR A PARTICULAR PURPOSE AND NONINFRINGEMENT. IN NO EVENT SHALL THE
//  AUTHORS OR COPYRIGHT HOLDERS BE LIABLE FOR ANY CLAIM, DAMAGES OR OTHER
//  LIABILITY, WHETHER IN AN ACTION OF CONTRACT, TORT OR OTHERWISE, ARISING FROM,
//  OUT OF OR IN CONNECTION WITH THE SOFTWARE OR THE USE OR OTHER DEALINGS IN
//  THE SOFTWARE.

import Foundation

// MARK: - Set Images
/**
*	Set image to use from web.
*/

public extension UIImageView {
    
    /**
    Set an image with a URL.
    It will ask for Kingfisher's manager to get the image for the URL.
    The memory and disk will be searched first. If the manager does not find it, it will try to download the image at this URL and store it for next use.
    
    - parameter URL: The URL of image.
    
    - returns: A task represents the retriving process.
    */
    public func kf_setImageWithURL(URL: NSURL) -> RetrieveImageTask
    {
        return kf_setImageWithURL(URL, placeholderImage: nil, optionsInfo: nil, progressBlock: nil, completionHandler: nil)
    }
    
    /**
    Set an image with a URL and a placeholder image.
    
    - parameter URL:              The URL of image.
    - parameter placeholderImage: A placeholder image when retrieving the image at URL.
    
    - returns: A task represents the retriving process.
    */
    public func kf_setImageWithURL(URL: NSURL,
                      placeholderImage: UIImage?) -> RetrieveImageTask
    {
        return kf_setImageWithURL(URL, placeholderImage: placeholderImage, optionsInfo: nil, progressBlock: nil, completionHandler: nil)
    }
    
    /**
    Set an image with a URL, a placaholder image and options.
    
    - parameter URL:              The URL of image.
    - parameter placeholderImage: A placeholder image when retrieving the image at URL.
    - parameter optionsInfo:      A dictionary could control some behaviors. See `KingfisherOptionsInfo` for more.
    
    - returns: A task represents the retriving process.
    */
    public func kf_setImageWithURL(URL: NSURL,
                      placeholderImage: UIImage?,
                           optionsInfo: KingfisherOptionsInfo?) -> RetrieveImageTask
    {
        return kf_setImageWithURL(URL, placeholderImage: placeholderImage, optionsInfo: optionsInfo, progressBlock: nil, completionHandler: nil)
    }
    
    /**
    Set an image with a URL, a placeholder image, options and completion handler.
    
    - parameter URL:               The URL of image.
    - parameter placeholderImage:  A placeholder image when retrieving the image at URL.
    - parameter optionsInfo:       A dictionary could control some behaviors. See `KingfisherOptionsInfo` for more.
    - parameter completionHandler: Called when the image retrieved and set.
    
    - returns: A task represents the retriving process.
    */
    public func kf_setImageWithURL(URL: NSURL,
                      placeholderImage: UIImage?,
                           optionsInfo: KingfisherOptionsInfo?,
                     completionHandler: CompletionHandler?) -> RetrieveImageTask
    {
        return kf_setImageWithURL(URL, placeholderImage: placeholderImage, optionsInfo: optionsInfo, progressBlock: nil, completionHandler: completionHandler)
    }
    
    /**
    Set an image with a URL, a placeholder image, options, progress handler and completion handler.
    
    - parameter URL:               The URL of image.
    - parameter placeholderImage:  A placeholder image when retrieving the image at URL.
    - parameter optionsInfo:       A dictionary could control some behaviors. See `KingfisherOptionsInfo` for more.
    - parameter progressBlock:     Called when the image downloading progress gets updated.
    - parameter completionHandler: Called when the image retrieved and set.
    
    - returns: A task represents the retriving process.
    */
    
    public func kf_setImageWithURL(URL: NSURL,
                      placeholderImage: UIImage?,
                           optionsInfo: KingfisherOptionsInfo?,
                         progressBlock: DownloadProgressBlock?,
                     completionHandler: CompletionHandler?) -> RetrieveImageTask
    {
        let showIndicatorWhenLoading = kf_showIndicatorWhenLoading
        var indicator: UIActivityIndicatorView? = nil
        if showIndicatorWhenLoading {
            indicator = kf_indicator
            indicator?.hidden = false
            indicator?.startAnimating()
        }
        
        image = placeholderImage
        
        kf_setWebURL(URL)
        let task = KingfisherManager.sharedManager.retrieveImageWithURL(URL, optionsInfo: optionsInfo, progressBlock: { (receivedSize, totalSize) -> () in
            if let progressBlock = progressBlock {
                dispatch_async(dispatch_get_main_queue(), { () -> Void in
                    progressBlock(receivedSize: receivedSize, totalSize: totalSize)
                    
                })
            }
            }, completionHandler: {[weak self] (image, error, cacheType, imageURL) -> () in
                dispatch_async(dispatch_get_main_queue(), { () -> Void in
                    if let sSelf = self where imageURL == sSelf.kf_webURL && image != nil {
                        sSelf.image = image;
                        indicator?.stopAnimating()
                    }

                    completionHandler?(image: image, error: error, cacheType: cacheType, imageURL: imageURL)
                })
            })
        
        return task
    }
}

// MARK: - Associated Object
private var lastURLKey: Void?
private var indicatorKey: Void?
private var showIndicatorWhenLoadingKey: Void?

public extension UIImageView {
    /// Get the image URL binded to this image view.
    public var kf_webURL: NSURL? {
        get {
            return objc_getAssociatedObject(self, &lastURLKey) as? NSURL
        }
    }
    
    private func kf_setWebURL(URL: NSURL) {
<<<<<<< HEAD
        objc_setAssociatedObject(self, &lastURLkey, URL, .OBJC_ASSOCIATION_RETAIN_NONATOMIC)
=======
        objc_setAssociatedObject(self, &lastURLKey, URL, UInt(OBJC_ASSOCIATION_RETAIN_NONATOMIC))
    }
    
    /// Whether show an animating indicator when the image view is loading an image or not.
    /// Default is false.
    public var kf_showIndicatorWhenLoading: Bool {
        get {
            if let result = objc_getAssociatedObject(self, &showIndicatorWhenLoadingKey) as? NSNumber {
                return result.boolValue
            } else {
                return false
            }
        }
        
        set {
            if kf_showIndicatorWhenLoading == newValue {
                return
            } else {
                if newValue {
                    let indicator = UIActivityIndicatorView(activityIndicatorStyle:.Gray)
                    indicator.center = center
                    indicator.autoresizingMask = .FlexibleLeftMargin | .FlexibleRightMargin | .FlexibleBottomMargin | .FlexibleTopMargin
                    indicator.hidden = true
                    indicator.hidesWhenStopped = true
                    
                    self.addSubview(indicator)
                    
                    kf_setIndicator(indicator)
                } else {
                    kf_indicator?.removeFromSuperview()
                    kf_setIndicator(nil)
                }
                
                objc_setAssociatedObject(self, &showIndicatorWhenLoadingKey, NSNumber(bool: newValue), UInt(OBJC_ASSOCIATION_RETAIN_NONATOMIC))
            }
        }
    }
    
    /// The indicator view showing when loading. This will be `nil` if `kf_showIndicatorWhenLoading` is false.
    /// You may want to use this to set the indicator style or color when you set `kf_showIndicatorWhenLoading` to true.
    public var kf_indicator: UIActivityIndicatorView? {
        get {
            return objc_getAssociatedObject(self, &indicatorKey) as? UIActivityIndicatorView
        }
    }
    
    private func kf_setIndicator(indicator: UIActivityIndicatorView?) {
        objc_setAssociatedObject(self, &indicatorKey, indicator, UInt(OBJC_ASSOCIATION_RETAIN_NONATOMIC))
>>>>>>> a3310af7
    }
}

// MARK: - Deprecated
public extension UIImageView {
    @available(*, deprecated=1.2, message="Use -kf_setImageWithURL:placeholderImage:optionsInfo: instead.")
    public func kf_setImageWithURL(URL: NSURL,
                      placeholderImage: UIImage?,
                               options: KingfisherOptions) -> RetrieveImageTask
    {
        return kf_setImageWithURL(URL, placeholderImage: placeholderImage, optionsInfo: [.Options: options], progressBlock: nil, completionHandler: nil)
    }
    
    @available(*, deprecated=1.2, message="Use -kf_setImageWithURL:placeholderImage:optionsInfo:completionHandler: instead.")
    public func kf_setImageWithURL(URL: NSURL,
                      placeholderImage: UIImage?,
                               options: KingfisherOptions,
                     completionHandler: CompletionHandler?) -> RetrieveImageTask
    {
        return kf_setImageWithURL(URL, placeholderImage: placeholderImage, optionsInfo: [.Options: options], progressBlock: nil, completionHandler: completionHandler)
    }
    
    @available(*, deprecated=1.2, message="Use -kf_setImageWithURL:placeholderImage:optionsInfo:progressBlock:completionHandler: instead.")
    public func kf_setImageWithURL(URL: NSURL,
                      placeholderImage: UIImage?,
                               options: KingfisherOptions,
                         progressBlock: DownloadProgressBlock?,
                     completionHandler: CompletionHandler?) -> RetrieveImageTask
    {
        return kf_setImageWithURL(URL, placeholderImage: placeholderImage, optionsInfo: [.Options: options], progressBlock: progressBlock, completionHandler: completionHandler)
    }
    
}
<|MERGE_RESOLUTION|>--- conflicted
+++ resolved
@@ -160,10 +160,7 @@
     }
     
     private func kf_setWebURL(URL: NSURL) {
-<<<<<<< HEAD
-        objc_setAssociatedObject(self, &lastURLkey, URL, .OBJC_ASSOCIATION_RETAIN_NONATOMIC)
-=======
-        objc_setAssociatedObject(self, &lastURLKey, URL, UInt(OBJC_ASSOCIATION_RETAIN_NONATOMIC))
+        objc_setAssociatedObject(self, &lastURLKey, URL, .OBJC_ASSOCIATION_RETAIN_NONATOMIC)
     }
     
     /// Whether show an animating indicator when the image view is loading an image or not.
@@ -184,7 +181,7 @@
                 if newValue {
                     let indicator = UIActivityIndicatorView(activityIndicatorStyle:.Gray)
                     indicator.center = center
-                    indicator.autoresizingMask = .FlexibleLeftMargin | .FlexibleRightMargin | .FlexibleBottomMargin | .FlexibleTopMargin
+                    indicator.autoresizingMask = [.FlexibleLeftMargin, .FlexibleRightMargin, .FlexibleBottomMargin, .FlexibleTopMargin]
                     indicator.hidden = true
                     indicator.hidesWhenStopped = true
                     
@@ -196,7 +193,7 @@
                     kf_setIndicator(nil)
                 }
                 
-                objc_setAssociatedObject(self, &showIndicatorWhenLoadingKey, NSNumber(bool: newValue), UInt(OBJC_ASSOCIATION_RETAIN_NONATOMIC))
+                objc_setAssociatedObject(self, &showIndicatorWhenLoadingKey, NSNumber(bool: newValue), .OBJC_ASSOCIATION_RETAIN_NONATOMIC)
             }
         }
     }
@@ -210,8 +207,7 @@
     }
     
     private func kf_setIndicator(indicator: UIActivityIndicatorView?) {
-        objc_setAssociatedObject(self, &indicatorKey, indicator, UInt(OBJC_ASSOCIATION_RETAIN_NONATOMIC))
->>>>>>> a3310af7
+        objc_setAssociatedObject(self, &indicatorKey, indicator, .OBJC_ASSOCIATION_RETAIN_NONATOMIC)
     }
 }
 
